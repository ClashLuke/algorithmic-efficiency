--- conflicted
+++ resolved
@@ -121,13 +121,8 @@
   def model_fn(
       self,
       params: spec.ParameterContainer,
-<<<<<<< HEAD
       input_batch: spec.Tensor,
-      model_state: spec.ModelAuxillaryState,
-=======
-      augmented_and_preprocessed_input_batch: spec.Tensor,
       model_state: spec.ModelAuxiliaryState,
->>>>>>> 8215b1ef
       mode: spec.ForwardPassMode,
       rng: spec.RandomState,
       update_batch_norm: bool) -> Tuple[spec.Tensor, spec.ModelAuxiliaryState]:
